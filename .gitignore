.DS_Store
.cache
*.csv
*.history
*.ipynb_checkpoints
python/build/
python/dist/
<<<<<<< HEAD
*.egg-info/
*.eggs/
__pycache__/
*.pyc
*.pyo
python/venv*/
.*.swp
=======

python/wtte\.egg-info/

python/\.cache/

python/\.eggs/

python/tests/__pycache__/

*.pyc

# virtualenv
wtte-rnn-env

# sphinx-docs related files
docs/_build/
docs/*.rst
docs/_templates/
docs/_static/
>>>>>>> 494e5aba
<|MERGE_RESOLUTION|>--- conflicted
+++ resolved
@@ -5,32 +5,19 @@
 *.ipynb_checkpoints
 python/build/
 python/dist/
-<<<<<<< HEAD
 *.egg-info/
 *.eggs/
 __pycache__/
 *.pyc
 *.pyo
-python/venv*/
 .*.swp
-=======
-
-python/wtte\.egg-info/
-
-python/\.cache/
-
-python/\.eggs/
-
-python/tests/__pycache__/
-
-*.pyc
 
 # virtualenv
+python/venv*/
 wtte-rnn-env
 
 # sphinx-docs related files
 docs/_build/
 docs/*.rst
 docs/_templates/
-docs/_static/
->>>>>>> 494e5aba
+docs/_static/