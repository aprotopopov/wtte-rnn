from __future__ import absolute_import
from __future__ import division
from __future__ import print_function

import numpy as np
import pandas as pd
from six.moves import xrange

from .tte_util import get_tte, get_is_not_censored


def df_to_array(df, column_names, nanpad_right=True, return_lists=False, id_col='id', t_col='t'):
    """ converts flat pandas df `{id,t,col1,col2,..}` to array indexed `[id,t,col]`.

    :param df: dataframe with columns
      * `id`: integer
      * `t`: integer
      * `columns` in `column_names (String list) 
        Where rows in df are the t'th row for a id. Think user and t'th action.
        If `t` is a non-contiguous int vec per id then steps in between t's
        are padded with zeros.
    :type df: Pandas dataframe
    :param Boolean nanpad_right: If `True`,  sequences are `np.nan-padded` to `max_seq_len`
    :param return_lists:
    :param_id_col: Column where `id` is located
    :param t_col: Column where `t` is located
    :return padded: With seqlen the max value of `t` per id
      * if nanpad_right & !return_lists):
        a numpy float array of dimension `[n_seqs,max_seqlen,n_features]`
      * if nanpad_right & return_lists):
        n_seqs numpy float sub-arrays of dimension `[max_seqlen,n_features]`
      * if !nanpad_right & return_lists):
        n_seqs numpy float sub-arrays of dimension `[seqlen,n_features]`
    """

    # df.sort_values(by=['id','t'], inplace=True)
    # set the index to be this and don't drop
    df.set_index(keys=[id_col], drop=False, inplace=True)
    unique_ids = df[id_col].unique()

    n_seqs = len(unique_ids)
    n_features = len(column_names)
    seq_lengths = df[[id_col, t_col]].groupby(
        id_col).aggregate('max')[t_col].values + 1

    # We can't assume to fit varying length seqs. in flat array without
    # padding.
    assert nanpad_right or len(
        set(seq_lengths)) == 1 or return_lists, 'Wont fit in flat array'

    max_seq_len = seq_lengths.max()

    if return_lists:
        if nanpad_right:
            padded = np.split(np.zeros([n_seqs * max_seq_len, n_features]),
                              np.cumsum(np.repeat(max_seq_len, n_seqs)))
        else:
            padded = np.split(np.zeros([sum(seq_lengths), n_features]),
                              np.cumsum(seq_lengths))
    else:
        padded = np.zeros([n_seqs, max_seq_len, n_features])

    for s in xrange(n_seqs):
        # df_user is a view
        df_user = df.loc[df[id_col].values == unique_ids[s]]

        padded[s][np.array(df_user[t_col]), :] = df_user[column_names]
        if nanpad_right and seq_lengths[s] < max_seq_len:
            padded[s][seq_lengths[s]:, :].fill(np.nan)

    return padded


def df_to_padded(df, column_names, id_col='id', t_col='t'):
    """pads pandas df to a numpy array of shape [n_seqs,max_seqlen,n_features].
        see df_to_array for details
    """
    return df_to_array(df, column_names, nanpad_right=True,
                       return_lists=False, id_col=id_col, t_col=t_col)


def df_to_subarrays(df, column_names, id_col='id', t_col='t'):
    return df_to_array(df, column_names, nanpad_right=False,
                       return_lists=True, id_col=id_col, t_col=t_col)


def padded_to_df(padded, column_names, dtypes, ids=None, id_col='id', t_col='t'):
    """takes padded numpy array and converts nonzero entries to pandas dataframe row.

    Inverse to df_to_padded.
    TODO: Support mapping to non-contiguous t_col?

    :param padded: a numpy float array of dimension `[n_seqs,max_seqlen,n_features]`.
    :param column_names: other columns to expand from df
    :param dtypes:  the type to cast the float-entries to.
    :type dtypes: String list
    :param ids: (optional) the ids to attach to each sequence
    :param id_col: Column where `id` is located. Default value is `id`.
    :param t_col: Column where `t` is located. Default value is `t`.
    :return df: Dataframe with Columns
      *  `id` (Integer)
      * `t` (Integer). 
      A row in df is the t'th event for a `id` and has columns from `column_names`
    """

    def get_is_nonempty_mask(padded):
        """ (internal function) Non-empty masks
        
        :return is_nonempty: True if `[i,j,:]` has non-zero non-nan - entries or
            j is the start or endpoint of a sequence i
        :type is_nonempty: Boolean Array
        """
        # If any nonzero element then nonempty:
        is_nonempty = (padded != 0).sum(2) != 0

        # nan-mask is empty:
        is_nonempty[np.isnan(padded.sum(2))] = False

        # first and last step in each seq is not empty
        # (has info about from and to)
        is_nonempty[:, 0] = True

        is_nonempty[xrange(n_seqs), seq_lengths - 1] = True

        return is_nonempty

    def get_basic_df(padded, is_nonempty, ids):
        """ (internal function) Get basic dataframe
        
        :return df: Dataframe with columns
          * `id`: a column of id
          * `t`: a column of (user/sequence) timestep
        """
        n_nonempty_steps = is_nonempty.sum(1)
        df = pd.DataFrame(index=xrange(sum(n_nonempty_steps)))

        id_vec = []
        for s in xrange(n_seqs):
            for reps in xrange(n_nonempty_steps[s]):
                id_vec.append(ids[s])

        df[id_col] = id_vec
        df[t_col] = ((np.isnan(padded).sum(2) == 0).cumsum(1) - 1)[is_nonempty]

        return df

    if len(padded.shape) == 2:
        padded = padded.reshape([padded.shape[0], padded.shape[1], 1])

    n_seqs, max_seq_length, n_features = padded.shape
    seq_lengths = (np.isnan(padded).sum(2) == 0).sum(1).flatten()

    if ids is None:
        ids = xrange(n_seqs)

    is_nonempty = get_is_nonempty_mask(padded)

    df_new = get_basic_df(padded, is_nonempty, ids)

    for f in xrange(n_features):
        df_new = df_new.assign(tmp=padded[:, :, f][
                               is_nonempty].astype(dtypes[f]))
        df_new.rename(columns={'tmp': column_names[f]}, inplace=True)

    return df_new


def padded_events_to_tte(events, discrete_time, t_elapsed=None):
    """ computes (right censored) time to event from padded binary events.
    
    :param Array events: Events array.
    :param Boolean discrete_time: `True` when applying discrete time scheme. 
    :param Array t_elapsed: Elapsed time. Default value is `None`.
    :return Array time_to_events: Time-to-event tensor.
    """
    seq_lengths = (False == np.isnan(events)).sum(1)
    n_seqs = len(events)

    times_to_event = np.zeros_like(events)
    times_to_event[:] = np.nan

    t_seq = None
    for s in xrange(n_seqs):
        n = seq_lengths[s]
        if n > 0:
            event_seq = events[s, :n]
            if t_elapsed is not None:
                t_seq = t_elapsed[s, :n]

            times_to_event[s, :n] = get_tte(is_event=event_seq,
                                            discrete_time=discrete_time,
                                            t_elapsed=t_seq)

    if np.isnan(times_to_event).any():
        times_to_event[np.isnan(events)] = np.nan
    return times_to_event


def padded_events_to_not_censored_vectorized(events):
    """ (Legacy)
        calculates (non) right-censoring indicators from padded binary events
    """
    not_censored = np.zeros_like(events)
    not_censored[np.isnan(events) == False] = events[np.isnan(events) == False]
    # 0100 -> 0010 -> 0011 -> 1100
    not_censored = not_censored[:, ::-1].cumsum(1)[:, ::-1]

    not_censored = np.array(not_censored >= 1).astype(float)

    if np.isnan(events).any():
        not_censored[np.isnan(events)] = np.nan

    return not_censored


def padded_events_to_not_censored(events, discrete_time):
    seq_lengths = (False == np.isnan(events)).sum(1)
    n_seqs = events.shape[0]
    is_not_censored = np.copy(events)

    for i in xrange(n_seqs):
        if seq_lengths[i] > 0:
            is_not_censored[i][:seq_lengths[i]] = get_is_not_censored(
                events[i][:seq_lengths[i]], discrete_time)
    return is_not_censored

# MISC / Data munging

# def df_to_padded_memcost(df, id_col='id', t_col='t'):
#     """
#         Calculates memory cost of padded using the alternative routes.
#         # number of arrays = features+tte+u = n_features+2
#         # To list? Pad betweeen?
#         # To array ->(pad after)
#     """

#     print('Not yet implemented')
#     return None


def df_to_padded_df(df, id_col='id', t_col='t', abs_time_col='dt'):
    """ zeropads a df between timesteps.
        df with column
         id, a column of id
         t,      a column of (user/sequence) timestep
         dt, TODO expand range
         Expands each id to have to contiguous t=0,1,2..,and fills
         NaNs with 0.
    """
    print('warning: not tested/working')
    if abs_time_col in df.columns:
        print(abs_time_col, ' filled with 0s :TODO')

    seq_lengths = df[[id_col, t_col]].groupby(
        id_col).aggregate('max')[t_col].values + 1
    ids = np.unique(df.id.values)
    n_seqs = len(ids)

    df_new = pd.DataFrame(index=xrange(sum(seq_lengths)))

    df_new[id_col] = [ids[seq_ix]
                      for seq_ix in xrange(n_seqs) for i in xrange(seq_lengths[seq_ix])]
    df_new[t_col] = [i for seq_ix in xrange(
        n_seqs) for i in xrange(seq_lengths[seq_ix])]

    df = pd.merge(df_new, df, how='outer', on=[id_col, t_col]).fillna(0)

    return df


def _align_padded(padded, align_right):
    """ (Internal function) Aligns nan-padded temporal arrays to the right (align_right=True) or left.
    
    :param Array padded: padded array
    :param align_right: Determines padding orientation (right or left). If `True`, pads to right direction.
    """
    padded = np.copy(padded)

    if len(padded.shape) == 2:
        # (n_seqs,n_timesteps)
        seq_lengths = (False == np.isnan(padded)).sum(1)
        is_flat = True
        padded = np.expand_dims(padded, -1)
    elif len(padded.shape) == 3:
        # (n_seqs,n_timesteps,n_features,..)
        seq_lengths = (False == np.isnan(padded[:, :, 0])).sum(1)
        is_flat = False
    else:
        print('not yet implemented')
        # TODO

    n_seqs = padded.shape[0]
    n_timesteps = padded.shape[1]

    if align_right:
        for i in xrange(n_seqs):
            n = seq_lengths[i]
            if n > 0:
                padded[i, (n_timesteps - n):, :] = padded[i, :n, :]
                padded[i, :(n_timesteps - n), :] = np.nan
    else:
        for i in xrange(n_seqs):
            n = seq_lengths[i]
            if n > 0:
                padded[i, :n, :] = padded[i, (n_timesteps - n):, :]
                padded[i, n:, :] = np.nan

    if is_flat:
        padded = np.squeeze(padded)

    return padded


def right_pad_to_left_pad(padded):
    """ Change right padded to left padded. """
    return _align_padded(padded, align_right=True)


def left_pad_to_right_pad(padded):
    """ Change left padded to right padded. """
    return _align_padded(padded, align_right=False)


def df_join_in_endtime(df, constant_per_id_cols='id',
                       abs_time_col='dt',
                       abs_endtime=None):
    """ Join in NaN-rows at timestep of when we stopped observing non-events.

        If we have a dataset consisting of events recorded until a fixed
        timestamp, that timestamp won't show up in the dataset (it's a non-event).
        By joining in a row with NaN data at `abs_endtime` we get a boundarytime
        for each sequence used for TTE-calculation and padding.

        This is simpler in SQL where you join `on df.dt <= df_last_timestamp.dt`

        .. Protip:: 
            If discrete time: filter away last interval (ex day)
            upstream as measurements here may be incomplete, i.e if query is in
            middle of day (we are thus always looking at yesterdays data)
        
        :param pandas.dataframe df: Pandas dataframe
        :param constant_per_id_cols: identifying id and
                                   columns remaining constant per id&timestep
        :type constant_per_id_cols: String or String list
        :param String abs_time_col: identifying the wall-clock column.
        :param df[abs_time_cols]) abs_endtime: If none it's inferred.
        :return pandas.dataframe df: pandas dataframe with a value
    """
    assert 't' not in df.columns.values, 'define elapsed time upstream'

    if type(constant_per_id_cols) is not list:
        constant_per_id_cols = [constant_per_id_cols]

    if abs_endtime is None:
        abs_endtime = df[abs_time_col].max()

    df_ids = df[constant_per_id_cols].drop_duplicates()

    df_ids[abs_time_col] = abs_endtime

    df = pd.merge(df_ids, df, how='outer')

    df = df.sort_values(by=[constant_per_id_cols[0], abs_time_col])

    return df


def shift_discrete_padded_features(padded, fill=0):
    """ Shift discrete padded features.

        Feature cols : data available at timestamp
        Target  cols : not known at timestamp

        - discrete case

            "event = 1 if event happens today"
             at 2015-12-15 (00:00:00) we know n_commits..
             to 2015-12-14 (23.59:59)
            If no event until
                2015-12-15 (23:59:59) then event = 0
             at 2015-12-15 (23:59:59)

        - continuous case

            "event =1 if event happens now"
             at 2015-12-15 (00:00:00) we know n_commits..
             to 2015-12-15 (00:00:00)
            If no event at
                2015-12-15 (00:00:00) then event = 0
             at 2015-12-15 (00:00:00)

        -> if_discrete we need to roll data intent as features to the right.

        .. Note::
            Consider this
            As observed after the fact,
                event   : [0,1,0,0,1]
                feature : [0,1,2,3,4]
            features and and target at t generated at [t,t+1)!
            
            As observed in realtime and what to feed to model
                event   : [0,1,0,0,1,?]
                feature : [?,0,1,2,3,4] <- last timestep can predict but can't train
            features at t generated at [t-1,t), target at t generated at [t,t+1)!
              -> First timestep has no features (don't know what happened day before first day)
                     fix: set it to 0
              -> last timestep  has no target  (don't know what can happen today)
                     fix: don't use it during training.
    
            Unfortunately it usually makes sense to decide on fill-value after feature normalization so do it on padded values
    """
    padded = np.roll(padded, shift=1, axis=1)
    padded[:, 0] = fill
    return padded


def normalize_padded(padded, means=None, stds=None):
    """ norm. by last dim of padded with norm.coef or get them.

<<<<<<< HEAD
        TODO consider importing instead ex:
            from sklearn.preprocessing import StandardScaler, RobustScaler
            robust_scaler = RobustScaler()
            x_train = robust_scaler.fit_transform(x_train)
            x_test  = robust_scaler.transform(x_test)
            ValueError: Found array with dim 3. RobustScaler expected <= 2.
        TODO 
            - Don't normalize binary features
            - If events are sparse then this may lead to huge values.
=======
        .. TODO::
           * consider importing instead ex: 
            
                from sklearn.preprocessing import StandardScaler, RobustScaler
                robust_scaler = RobustScaler()
                x_train = robust_scaler.fit_transform(x_train)
                x_test  = robust_scaler.transform(x_test)
                ValueError: Found array with dim 3. RobustScaler expected <= 2.

           * Don't normalize binary features
           * If events are sparse then this may lead to huge values.
>>>>>>> 494e5aba
    """
    # TODO epsilon choice is random
    epsilon = 1e-8
    original_dtype = padded.dtype

    is_flat = len(padded.shape) == 2
    if is_flat:
        padded = np.expand_dims(padded, axis=-1)

    n_features = padded.shape[2]
    n_obs = padded.shape[0] * padded.shape[1]

    if means is None:
        means = np.nanmean(np.float128(
            padded.reshape(n_obs, n_features)), axis=0)

    means = means.reshape([1, 1, n_features])
    padded = padded - means

    if stds is None:
        stds = np.nanmean(np.float128(
            padded.reshape(n_obs, n_features)), axis=0)

    stds = means.reshape([1, 1, n_features])
    if (stds < epsilon).any():
        print('warning. Constant cols: ', np.where((stds < epsilon).flatten()))
        stds[stds < epsilon] = 1.0
        # should be (small number)/1.0 as mean is subtracted.
        # Possible prob depending on machine err

    # 128 float cast otherwise
    padded = (padded / stds).astype(original_dtype)

    if is_flat:
        # Return to flat
        padded = np.squeeze(padded)
    return padded, means, stds<|MERGE_RESOLUTION|>--- conflicted
+++ resolved
@@ -417,17 +417,6 @@
 def normalize_padded(padded, means=None, stds=None):
     """ norm. by last dim of padded with norm.coef or get them.
 
-<<<<<<< HEAD
-        TODO consider importing instead ex:
-            from sklearn.preprocessing import StandardScaler, RobustScaler
-            robust_scaler = RobustScaler()
-            x_train = robust_scaler.fit_transform(x_train)
-            x_test  = robust_scaler.transform(x_test)
-            ValueError: Found array with dim 3. RobustScaler expected <= 2.
-        TODO 
-            - Don't normalize binary features
-            - If events are sparse then this may lead to huge values.
-=======
         .. TODO::
            * consider importing instead ex: 
             
@@ -439,7 +428,6 @@
 
            * Don't normalize binary features
            * If events are sparse then this may lead to huge values.
->>>>>>> 494e5aba
     """
     # TODO epsilon choice is random
     epsilon = 1e-8
